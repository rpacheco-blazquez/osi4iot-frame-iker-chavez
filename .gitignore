# ============================================================================
# .gitignore para Proyecto Pórtico IoT
# ============================================================================

# Entornos virtuales de Python
.venv/
<<<<<<< HEAD
venv/
env/
ENV/

=======
>>>>>>> f38640f0
.trae/

# Configuraciones sensibles de MQTT/IoT
src/mqtt/config/dicapuaiot/
dicapuaiot/
*.secrets
*.key
*.crt
*.pem

# Archivos de Python compilados
__pycache__/
*.py[cod]
*$py.class
*.so

# Distribución / empaquetado
.Python
build/
develop-eggs/
dist/
downloads/
eggs/
.eggs/
lib/
lib64/
parts/
sdist/
var/
wheels/
*.egg-info/
.installed.cfg
*.egg
MANIFEST

# PyInstaller
*.manifest
*.spec

# Logs y datos temporales
*.log
*.tmp
*.temp

# Archivos de monitoreo y diagnóstico MQTT
mqtt_connection_report.py
monitor_dicapua_connection.py

# Archivos de test y desarrollo
test_*.py
*_test.py
*test*.py
verify_*.py
monitor_*.py
integration_example.py
robust_*.py
mqtt_connection_report.py

# Archivos de documentación de desarrollo
*README*.md
!README.md
!REQUIREMENTS_README.md
COORDINATE_SYSTEM_README.md
CAMBIOS_*.md
MODIFICACION_*.md
LINEA_*.md

# Archivos de configuración de IDE
.vscode/
.idea/
*.swp
*.swo
*~

# Archivos del sistema operativo
.DS_Store
.DS_Store?
._*
.Spotlight-V100
.Trashes
ehthumbs.db
Thumbs.db

# Archivos de backup
*.backup
*.bak
*.orig

# Archivos de estadísticas y monitoreo
dicapua_stats_*.json
dicapua_monitor.log

# Archivos de configuración local
config/local_*.yaml
config/dev_*.yaml

<<<<<<< HEAD
# Archivos de imagen de test
*.jpg
*.jpeg
*.png
*.gif
*.bmp
!models/*.pt

# Archivos UI temporales
ui/*.ui

.vercel/

# Archivos específicos que NO deben subirse
src/mqtt/config/__pycache__/credentials.cpython-312.pyc
=======
# Vercel
.vercel/
>>>>>>> f38640f0
<|MERGE_RESOLUTION|>--- conflicted
+++ resolved
@@ -4,13 +4,7 @@
 
 # Entornos virtuales de Python
 .venv/
-<<<<<<< HEAD
-venv/
-env/
-ENV/
 
-=======
->>>>>>> f38640f0
 .trae/
 
 # Configuraciones sensibles de MQTT/IoT
@@ -107,23 +101,5 @@
 config/local_*.yaml
 config/dev_*.yaml
 
-<<<<<<< HEAD
-# Archivos de imagen de test
-*.jpg
-*.jpeg
-*.png
-*.gif
-*.bmp
-!models/*.pt
-
-# Archivos UI temporales
-ui/*.ui
-
-.vercel/
-
-# Archivos específicos que NO deben subirse
-src/mqtt/config/__pycache__/credentials.cpython-312.pyc
-=======
 # Vercel
-.vercel/
->>>>>>> f38640f0
+.vercel/